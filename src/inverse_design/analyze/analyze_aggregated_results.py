import pandas as pd
import numpy as np
import json
from pathlib import Path
import matplotlib.pyplot as plt
import seaborn as sns
from typing import List
from sklearn.preprocessing import StandardScaler
from sklearn.decomposition import PCA



def analyze_metric_percentiles(csv_file_path, metrics_name: str, percentile: float = 10, verbose: bool = True):
    """
    Analyze rows where metrics fall into the bottom and top percentiles of their distributions.
    
    Args:
        csv_file_path: Path to the aggregated results CSV file
        metrics_name: Name of the metric to analyze
        percentile: Percentile value between 0 and 50 (default: 10)
        verbose: Whether to print detailed analysis (default: True)
    
    Returns:
        tuple: (top_n_input_file, bottom_n_input_file, labeled_df)
    
    Raises:
        ValueError: If percentile is not between 0 and 50
    """
    if not 0 < percentile <= 50:
        raise ValueError("Percentile must be between 0 and 50")
    
    df = pd.read_csv(csv_file_path)
    
    # Calculate lower and upper percentiles
    lower_bound = df[metrics_name].quantile(percentile/100)
    upper_bound = df[metrics_name].quantile(1 - percentile/100)
    
    # Create a copy of the dataframe and add labels
    all_data = df.copy()
    all_data['percentile_label'] = 'not_assigned'
    all_data.loc[df[metrics_name] <= lower_bound, 'percentile_label'] = 'bottom'
    all_data.loc[df[metrics_name] >= upper_bound, 'percentile_label'] = 'top'
    
    # Get the original outputs for backward compatibility
    bottom_n = df[df[metrics_name] <= lower_bound]
    top_n = df[df[metrics_name] >= upper_bound]
    top_n_input_file = top_n["input_folder"].unique()
    bottom_n_input_file = bottom_n["input_folder"].unique()
    
    if verbose:
        print(f"\nAnalysis for {metrics_name}")
        print("=" * 80)
        print(f"\nBottom {percentile}% (≤ {lower_bound:.3f}):")
        print(bottom_n)
        print(f"\nTop {percentile}% (≥ {upper_bound:.3f}):")
        print(top_n)
        print("\nLabel distribution:")
        print(all_data['percentile_label'].value_counts())

    return top_n_input_file, bottom_n_input_file, all_data

def get_parameters_from_json(input_folder, parameter_list):
    """Extract parameters from json file."""
    # Find the base configuration file by looking for a .json file without CELL or LOCATION in the name
    json_files = list(Path(input_folder).glob("*.json"))
    config_file = next(f for f in json_files if "CELL" not in f.name and "LOCATION" not in f.name)
    
    with open(config_file, 'r') as f:
        data = json.load(f)
    
    params = {}
    param_mapping = {
        "CELL_VOLUME_SIGMA": ("populations", "cancerous", "CELL_VOLUME_SIGMA"),
        "APOPTOSIS_AGE_SIGMA": ("populations", "cancerous", "APOPTOSIS_AGE_SIGMA"),
        "NECROTIC_FRACTION": ("populations", "cancerous", "NECROTIC_FRACTION"),
        "ACCURACY": ("populations", "cancerous", "ACCURACY"),
        "AFFINITY": ("populations", "cancerous", "AFFINITY"),
        "COMPRESSION_TOLERANCE": ("populations", "cancerous", "COMPRESSION_TOLERANCE")
    }
    
    for param in parameter_list:
        path = param_mapping[param]
        value = data
        for key in path:
            value = value[key]
            
        params[param] = value
    
    return params

def collect_parameter_data(input_files, parameter_base_folder, parameter_list, labels=None):
    """
    Collect parameter data from JSON files for a list of input folders.
    
    Args:
        input_files: List of input folder names
        parameter_base_folder: Base folder containing parameter files
        parameter_list: List of parameters to extract
        labels: Optional list of labels corresponding to input_files
    
    Returns:
        pandas.DataFrame: DataFrame containing the parameter values, labels, and folder names
    """
    params_list = []
    
    for i, input_folder in enumerate(input_files):
        full_path = Path(parameter_base_folder) / input_folder
        params = get_parameters_from_json(full_path, parameter_list)
        # Add folder name to params
        params['input_folder'] = input_folder
        if labels is not None:
            params['percentile_label'] = labels[i]
        params_list.append(params)
    
    return pd.DataFrame(params_list)

def analyze_and_plot_parameters(all_param_df, parameter_list, parameter_base_folder, percentile: float = 10, save_file: str = None):
    """
    Analyze and plot parameter distributions for top and bottom percentile cases.
    """
    n_params = len(parameter_list)
    fig, axes = plt.subplots(1, n_params, figsize=(4*n_params, 4))
    
    for idx, param in enumerate(parameter_list):
        ax = axes[idx]
        
        # Plot density distributions for each group
        for label in ['top', 'bottom']:
            group_data = all_param_df[all_param_df['percentile_label'] == label]
            color = 'blue' if label == 'top' else 'red'
            sns.kdeplot(data=group_data[param], ax=ax, 
                       label=f'{label.capitalize()} {percentile}%', 
                       color=color)
        
        ax.set_title(f'{param} Distribution')
        ax.set_xlabel(param)
        ax.set_ylabel('Density')
        ax.legend()
    
    plt.tight_layout()
    if save_file is not None:
        plt.savefig(save_file)
    else:
        plt.show()
    
    # Print summary statistics
    print("\nParameter Statistics:")
    print("=" * 80)
    for label in ['top', 'bottom']:
        group_data = all_param_df[all_param_df['percentile_label'] == label]
        print(f"\n{label.capitalize()} {percentile}% - Mean values:")
        print(group_data[parameter_list].mean())

def analyze_pca_parameters(all_param_df, parameter_list, parameter_base_folder, metrics_name: str, percentile: float = 10, save_file: str = None):
    """
    Perform PCA on parameters and visualize top and bottom percentile cases in 2D.
    """
    # Prepare data for PCA
    X = all_param_df[parameter_list]
    labels = (all_param_df['percentile_label'] == 'top').astype(int)
    
    # Standardize the features
    scaler = StandardScaler()
    data_scaled = scaler.fit_transform(X)
    
    # Perform PCA
    pca = PCA(n_components=2)
    data_pca = pca.fit_transform(data_scaled)
    
    # Create plot
    plt.figure(figsize=(10, 8))
    
    # Plot points for each group
    for label, color in zip(['top', 'bottom'], ['blue', 'red']):
        mask = all_param_df['percentile_label'] == label
        plt.scatter(data_pca[mask, 0], data_pca[mask, 1], 
                   c=color, label=f'{label.capitalize()} {percentile}%', alpha=0.6)
    
    # Add parameter vectors
    for i, param in enumerate(parameter_list):
        plt.arrow(0, 0,
                 pca.components_[0, i] * 3,
                 pca.components_[1, i] * 3,
                 color='black', alpha=0.5)
        plt.text(pca.components_[0, i] * 3.2,
                pca.components_[1, i] * 3.2,
                param,
                color='black',
                ha='center',
                va='center')
    
    # Add plot details
    plt.xlabel(f'First Principal Component ({pca.explained_variance_ratio_[0]:.1%} variance)')
    plt.ylabel(f'Second Principal Component ({pca.explained_variance_ratio_[1]:.1%} variance)')
    plt.title(f'PCA of Parameters for Top and Bottom {percentile}% Cases')
    plt.legend()
    plt.grid(True, alpha=0.3)
    plt.axhline(y=0, color='k', linestyle='--', alpha=0.3)
    plt.axvline(x=0, color='k', linestyle='--', alpha=0.3)
    
    plt.tight_layout()
    if save_file is not None:
        plt.savefig(save_file)
    else:
        plt.show()
    
    # Print analysis results
    print("\nPCA Explained Variance Ratios:")
    print("=" * 80)
    for i, ratio in enumerate(pca.explained_variance_ratio_):
        print(f"PC{i+1}: {ratio:.1%}")

    loadings_df = pd.DataFrame(
        pca.components_, 
        index=[f"PC{i+1}" for i in range(len(pca.components_))], 
        columns=parameter_list
    )
    print("\nParameter contributions:")
    print(loadings_df)

def plot_doubling_time_relationship(labeled_df, parameter_base_folder):
    """
    Plot the relationship between doubling time and its standard deviation.
    
    Args:
        labeled_df: DataFrame containing labeled data
        parameter_base_folder: Base folder for saving plots
    """
    # Create figure
    plt.figure(figsize=(10, 8))
    
    # Define plot settings for each group
    plot_settings = {
        'top': {'color': 'blue', 'marker': 'o'},
        'bottom': {'color': 'red', 'marker': 's'}
    }
    
    # Plot data and fit lines for each group
    for group, settings in plot_settings.items():
        if group == 'top':
            plot_settings[group]['corr'] = 0
            continue
        group_data = labeled_df[labeled_df['percentile_label'] == group]
        
        # Scatter plot
        scatter = plt.scatter(group_data['doub_time'], 
                            group_data['doub_time_std'], 
                            alpha=0.6, 
                            c=group_data['colony_g_rate'], 
                            cmap='viridis',
                            marker=settings['marker'],
                            label=f'{group.capitalize()} percentile')
        
        # Fit line
        z = np.polyfit(group_data['doub_time'], group_data['doub_time_std'], 1)
        p = np.poly1d(z)
        plt.plot(group_data['doub_time'], 
                p(group_data['doub_time']), 
                f"--",
                color=settings['color'],
                alpha=0.8, 
                label=f'{group.capitalize()} fit (slope: {z[0]:.2f})')
        
        # Calculate correlation coefficient
        corr = group_data['doub_time'].corr(group_data['doub_time_std'])
        plot_settings[group]['corr'] = corr
    
    # Add colorbar
    cbar = plt.colorbar(scatter)
    cbar.set_label('Colony Growth Rate', rotation=270, labelpad=15)
    
    # Add labels and title
    plt.xlabel('Doubling Time')
    plt.ylabel('Doubling Time Std')
    plt.title('Relationship between Doubling Time and its Standard Deviation\n' + 
             f'Correlation coefficients: Top={plot_settings["top"]["corr"]:.2f}, ' + 
             f'Bottom={plot_settings["bottom"]["corr"]:.2f}')
    plt.legend()
    plt.savefig(f'{parameter_base_folder}/doubling_time_relationship.png')

def plot_metric_distributions(posterior_metrics_file, prior_metrics_file, target_metrics, save_file=None):
    """
    Plot density distributions of metrics from posterior and prior, with target values.
    
    Args:
        posterior_metrics_file: Path to simulation_metrics.csv (posterior)
        prior_metrics_file: Path to completed_doubling.csv (prior)
        target_metrics: Dictionary of target values for each metric
    """
    # Load data
    posterior_df = pd.read_csv(posterior_metrics_file)
    prior_df = pd.read_csv(prior_metrics_file)
    
    metrics_list = list(target_metrics.keys())
    
    # Create subplot for each metric
    fig, axes = plt.subplots(1, len(metrics_list), figsize=(15, 5))
    
    for idx, metric in enumerate(metrics_list):
        ax = axes[idx]
        
        # Plot prior distribution on left y-axis
        prior_plot = sns.kdeplot(data=prior_df[metric], ax=ax, label='Prior', color='gray')
        ax.set_ylabel('Prior Density', color='gray')
        ax.tick_params(axis='y', labelcolor='gray')
        
        # Create twin axis for posterior
        ax2 = ax.twinx()
        posterior_plot = sns.kdeplot(data=posterior_df[metric], ax=ax2, label='Posterior', color='blue')
        ax2.set_ylabel('Posterior Density', color='blue')
        ax2.tick_params(axis='y', labelcolor='blue')
        """
        # Add vertical line for target value
        ax.axvline(x=target_metrics[metric], color='red', linestyle='--', 
                  label=f'Target ({target_metrics[metric]})')
        
        # Combine legends from both axes
        lines1, labels1 = ax.get_legend_handles_labels()
        lines2, labels2 = ax2.get_legend_handles_labels()
        ax2.legend(lines1 + lines2, labels1 + labels2, loc='upper right')
        """
        ax.set_title(f'{metric} Distribution')
        ax.set_xlabel(metric)
    
    plt.tight_layout()
    if save_file is not None:
        plt.savefig(save_file)
    else:
        plt.show()


if __name__ == "__main__":
    # Specify your parameters
<<<<<<< HEAD
    csv_file = "ARCADE_OUTPUT/ARCADE_OUTPUT_MILD/simulation_metrics.csv"
    metrics_name = "doub_time_std"
    parameter_list = ["CELL_VOLUME_SIGMA", "NECROTIC_FRACTION", "APOPTOSIS_AGE_SIGMA",
                     "ACCURACY", "AFFINITY"]#, "COMPRESSION_TOLERANCE"]
    parameter_base_folder = "ARCADE_OUTPUT/ARCADE_OUTPUT_MILD"
    percentile = 10
    top_n_input_file, bottom_n_input_file, labeled_df = analyze_metric_percentiles(csv_file, metrics_name, percentile, verbose=True)
=======
    csv_file = "ARCADE_OUTPUT/STEM_CELL/simulation_metrics.csv"
    csv_file = "TEST/SMALL_VOL/simulation_metrics.csv"
    metrics_name = "doub_time_std"
    parameter_list = ["CELL_VOLUME_SIGMA", "NECROTIC_FRACTION", 
                     "ACCURACY", "AFFINITY", "COMPRESSION_TOLERANCE"]
    parameter_base_folder = "ARCADE_OUTPUT/STEM_CELL"
    parameter_base_folder = "TEST/SMALL_VOL"
    percentile = 50
    top_n_input_file, bottom_n_input_file, labeled_df = analyze_metric_percentiles(csv_file, metrics_name, percentile, verbose=False)
>>>>>>> d09f40d8
    
    # Create labeled parameter DataFrame
    input_files = list(top_n_input_file) + list(bottom_n_input_file)
    labels = ['top'] * len(top_n_input_file) + ['bottom'] * len(bottom_n_input_file)
    all_param_df = collect_parameter_data(input_files, parameter_base_folder, parameter_list, labels)
    all_param_df = all_param_df.sort_values('input_folder', 
                                          key=lambda x: x.str.extract('input_(\d+)').iloc[:,0].astype(int))
    all_param_df.to_csv(f"{parameter_base_folder}/all_param_df.csv", index=False)


    # Run analyses with the combined DataFrame
    save_file = f"{parameter_base_folder}/parameter_distributions.png"
    analyze_and_plot_parameters(all_param_df, parameter_list, parameter_base_folder, percentile, save_file)
    save_file = f"{parameter_base_folder}/pca_parameters.png"
    analyze_pca_parameters(all_param_df, parameter_list, parameter_base_folder, metrics_name, percentile, save_file)
    
    # Plot doubling time relationship
    #plot_doubling_time_relationship(labeled_df, parameter_base_folder)

<<<<<<< HEAD
    posterior_metrics_file = "ARCADE_OUTPUT/ARCADE_OUTPUT_MILD/simulation_metrics.csv"
=======
    posterior_metrics_file = "TEST/SMALL_VOL/simulation_metrics.csv"
>>>>>>> d09f40d8
    prior_metrics_file = "prior_metrics_formatted.csv"
    target_metrics = {
        "doub_time": 50,
        "doub_time_std": 0.0,
        "act_t2": 0.5,
        "colony_g_rate": 0.8
    }
<<<<<<< HEAD
    save_file = f"{parameter_base_folder}/metric_distributions.png"
=======
    save_file = f"{parameter_base_folder}/small_vol_metric_distributions.png"
>>>>>>> d09f40d8
    plot_metric_distributions(posterior_metrics_file, prior_metrics_file, target_metrics, save_file)<|MERGE_RESOLUTION|>--- conflicted
+++ resolved
@@ -331,7 +331,6 @@
 
 if __name__ == "__main__":
     # Specify your parameters
-<<<<<<< HEAD
     csv_file = "ARCADE_OUTPUT/ARCADE_OUTPUT_MILD/simulation_metrics.csv"
     metrics_name = "doub_time_std"
     parameter_list = ["CELL_VOLUME_SIGMA", "NECROTIC_FRACTION", "APOPTOSIS_AGE_SIGMA",
@@ -339,17 +338,6 @@
     parameter_base_folder = "ARCADE_OUTPUT/ARCADE_OUTPUT_MILD"
     percentile = 10
     top_n_input_file, bottom_n_input_file, labeled_df = analyze_metric_percentiles(csv_file, metrics_name, percentile, verbose=True)
-=======
-    csv_file = "ARCADE_OUTPUT/STEM_CELL/simulation_metrics.csv"
-    csv_file = "TEST/SMALL_VOL/simulation_metrics.csv"
-    metrics_name = "doub_time_std"
-    parameter_list = ["CELL_VOLUME_SIGMA", "NECROTIC_FRACTION", 
-                     "ACCURACY", "AFFINITY", "COMPRESSION_TOLERANCE"]
-    parameter_base_folder = "ARCADE_OUTPUT/STEM_CELL"
-    parameter_base_folder = "TEST/SMALL_VOL"
-    percentile = 50
-    top_n_input_file, bottom_n_input_file, labeled_df = analyze_metric_percentiles(csv_file, metrics_name, percentile, verbose=False)
->>>>>>> d09f40d8
     
     # Create labeled parameter DataFrame
     input_files = list(top_n_input_file) + list(bottom_n_input_file)
@@ -369,11 +357,7 @@
     # Plot doubling time relationship
     #plot_doubling_time_relationship(labeled_df, parameter_base_folder)
 
-<<<<<<< HEAD
     posterior_metrics_file = "ARCADE_OUTPUT/ARCADE_OUTPUT_MILD/simulation_metrics.csv"
-=======
-    posterior_metrics_file = "TEST/SMALL_VOL/simulation_metrics.csv"
->>>>>>> d09f40d8
     prior_metrics_file = "prior_metrics_formatted.csv"
     target_metrics = {
         "doub_time": 50,
@@ -381,9 +365,5 @@
         "act_t2": 0.5,
         "colony_g_rate": 0.8
     }
-<<<<<<< HEAD
     save_file = f"{parameter_base_folder}/metric_distributions.png"
-=======
-    save_file = f"{parameter_base_folder}/small_vol_metric_distributions.png"
->>>>>>> d09f40d8
     plot_metric_distributions(posterior_metrics_file, prior_metrics_file, target_metrics, save_file)