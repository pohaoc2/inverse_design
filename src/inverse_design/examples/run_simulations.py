import subprocess
from pathlib import Path
import concurrent.futures
import logging
from tqdm import tqdm
import sys
import os


def run_single_simulation(input_file: Path, output_base_dir: Path, jar_path: str) -> bool:
    """Run a single ARCADE simulation

    Args:
        input_file: Path to input XML file
        output_base_dir: Base directory for outputs
        jar_path: Path to arcade_v3.jar

    Returns:
        bool: True if simulation completed successfully
    """
    output_dir = f"{output_base_dir}/inputs/{input_file.stem}"
    if not os.path.exists(output_dir):
        os.makedirs(output_dir)

    try:
        result = subprocess.run(
            ["java", "-jar", str(jar_path), "patch", str(input_file), str(output_dir)],
            capture_output=True,
            text=True,
            check=True,
        )
        return True
    except subprocess.CalledProcessError as e:
        logging.error(f"Error running simulation for {input_file.name}")
        logging.error(f"Error message: {e.stderr}")
        return False


def run_simulations(
    input_dir: str = "perturbed_inputs",
    output_dir: str = "simulation_results",
    jar_path: str = "arcade_v3.jar",
    max_workers: int = 4,
    start_index: int = 1,
) -> None:
    """Run ARCADE simulations for all input files in parallel

    Args:
        input_dir: Directory containing input XML files
        output_dir: Directory for simulation outputs
        jar_path: Path to arcade_v3.jar
        max_workers: Maximum number of parallel simulations
        start_index: Starting index for input files (default: 1, runs all files)
    """
    logging.basicConfig(
        level=logging.INFO,
        format="%(asctime)s - %(levelname)s - %(message)s",
        handlers=[logging.FileHandler("simulation_run.log"), logging.StreamHandler(sys.stdout)],
    )

    input_dir = Path(input_dir)
    output_dir = Path(output_dir)
    jar_path = Path(jar_path)

    if not jar_path.exists():
        raise FileNotFoundError(f"ARCADE jar file not found at {jar_path}")

    input_files = sorted(input_dir.glob("*.xml"))
    if not input_files:
        raise FileNotFoundError(f"No XML files found in {input_dir}")

    start_file = f"input_{start_index}"
    input_files = [f for f in input_files if f.stem >= start_file]

    if not input_files:
        raise FileNotFoundError(f"No XML files found with index >= {start_index}")

    logging.info(f"Found {len(input_files)} input files starting from index {start_index}")
    logging.info(f"Running simulations with {max_workers} parallel workers")

    output_dir.mkdir(exist_ok=True, parents=True)

    successful = 0
    failed = 0

    with concurrent.futures.ProcessPoolExecutor(max_workers=max_workers) as executor:
        future_to_file = {
            executor.submit(run_single_simulation, input_file, output_dir, jar_path): input_file
            for input_file in input_files
        }

        with tqdm(total=len(input_files), desc="Running simulations") as pbar:
            for future in concurrent.futures.as_completed(future_to_file):
                input_file = future_to_file[future]
                try:
                    if future.result():
                        successful += 1
                    else:
                        failed += 1
                except Exception as e:
                    logging.error(f"Simulation failed for {input_file.name}: {str(e)}")
                    failed += 1
                pbar.update(1)

    logging.info(f"Completed simulations: {successful} successful, {failed} failed")


if __name__ == "__main__":
    metric = "act"
    run_simulations(
<<<<<<< HEAD
        input_dir="inputs/meta_signal_heterogeneity_posterior/inputs",
        output_dir="ARCADE_OUTPUT/STEM_CELL_META_SIGNAL_HETEROGENEITY_POSTERIOR/",
        jar_path="models/arcade-test-cycle.jar",
        max_workers=4,
=======
        input_dir=f"inputs/sensitivity_analysis/{metric}/inputs",
        output_dir=f"ARCADE_OUTPUT/SENSITIVITY/{metric}/",
        jar_path="models/arcade-test-cycle.jar",
        max_workers=2,
>>>>>>> e9f7c3e1
        start_index=1,
    )<|MERGE_RESOLUTION|>--- conflicted
+++ resolved
@@ -108,16 +108,9 @@
 if __name__ == "__main__":
     metric = "act"
     run_simulations(
-<<<<<<< HEAD
-        input_dir="inputs/meta_signal_heterogeneity_posterior/inputs",
-        output_dir="ARCADE_OUTPUT/STEM_CELL_META_SIGNAL_HETEROGENEITY_POSTERIOR/",
-        jar_path="models/arcade-test-cycle.jar",
-        max_workers=4,
-=======
         input_dir=f"inputs/sensitivity_analysis/{metric}/inputs",
         output_dir=f"ARCADE_OUTPUT/SENSITIVITY/{metric}/",
         jar_path="models/arcade-test-cycle.jar",
         max_workers=2,
->>>>>>> e9f7c3e1
         start_index=1,
     )