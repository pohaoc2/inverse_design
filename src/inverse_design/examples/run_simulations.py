--- conflicted
+++ resolved
@@ -119,20 +119,12 @@
 
 
 if __name__ == "__main__":
-<<<<<<< HEAD
     metric = "act"
     n_samples = 64
-=======
-    metric = "symmetry"
->>>>>>> b71b2dff
     run_simulations(
         input_dir=f"inputs/meta_signal_heterogeneity_posterior_n{n_samples}/inputs",
         output_dir=f"ARCADE_OUTPUT/STEM_CELL_META_SIGNAL_HETEROGENEITY_POSTERIOR_n{n_samples}/",
         jar_path="models/arcade-test-cycle.jar",
-<<<<<<< HEAD
         max_workers=4,
-=======
-        max_workers=6,
->>>>>>> b71b2dff
         start_index=1,
     )